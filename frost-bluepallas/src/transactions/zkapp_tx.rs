--- conflicted
+++ resolved
@@ -1,14 +1,11 @@
 use mina_signer::CompressedPubKey;
-<<<<<<< HEAD
+use serde::{Deserialize, Serialize};
 
 mod commit;
 mod constants;
 mod hash;
-=======
-use serde::{Deserialize, Serialize};
 pub mod zkapp_display;
 pub mod zkapp_serde;
->>>>>>> 39897de7
 pub mod zkapp_trait;
 
 // The final transaction structure for a ZkApp transaction
@@ -196,7 +193,7 @@
     }
 }
 
-#[derive(Debug, Clone, PartialEq, Eq)]
+#[derive(Debug, Clone, PartialEq, Eq, Copy)]
 pub struct Field(pub mina_hasher::Fp);
 
 impl From<mina_hasher::Fp> for Field {
