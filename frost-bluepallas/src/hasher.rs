<<<<<<< HEAD
use alloc::{
    string::{String, ToString},
    vec::Vec,
};
=======
>>>>>>> b33562a6
use ark_ff::PrimeField;
use frost_core::Field;
use mina_hasher::{create_legacy, Hashable, Hasher, ROInput};
use mina_signer::{BaseField, NetworkId, PubKey, ScalarField};

use crate::{
    errors::BluePallasError, transactions::generic_tx::TransactionEnvelope, PallasScalarField,
};

/// This is a Hashable interface for an array of bytes
/// This allows us to provide a easy-to-read interface for hashing FROST elements in H1, H3, H4, H5
#[derive(Clone, Debug)]
pub(crate) struct PallasHashElement<'a> {
    value: &'a [&'a [u8]],
}

// Implement a hashable trait for a u8 slice
impl Hashable for PallasHashElement<'_> {
    type D = ();

    fn to_roinput(&self) -> ROInput {
        let mut roi = ROInput::new();

        for val in self.value {
            roi = roi.append_bytes(val);
        }

        roi
    }

    // As of right now, assume domain string is included in the input
    fn domain_string(_domain_param: Self::D) -> Option<String> {
        None
    }
}

/// This allows us to hash a Mina/FROST signature
/// Follows the Mina signing specification at https://github.com/MinaProtocol/mina/blob/develop/docs/specs/signatures/description.md
#[derive(Clone)]
struct Message<H: Hashable> {
    input: H,
    pub_key_x: BaseField,
    pub_key_y: BaseField,
    rx: BaseField,
}

impl<H> Hashable for Message<H>
where
    H: Hashable<D = NetworkId>,
{
    type D = H::D;

    fn to_roinput(&self) -> ROInput {
        self.input
            .to_roinput()
            .append_field(self.pub_key_x)
            .append_field(self.pub_key_y)
            .append_field(self.rx)
    }

    fn domain_string(domain_param: Self::D) -> Option<String> {
        H::domain_string(domain_param)
    }
}

/// This is an adaptor for the Mina Hashable type and allows us to
/// have compatibility between the Mina and FROST implementations
/// The adaptor will attempt to serialize the input as a TransactionEnvelope first, if that fails then it will
/// treat the input as raw bytes
#[derive(Clone, Debug)]
pub struct PallasMessage {
    input: ROInput,
    pub network_id: NetworkId,
}

impl PallasMessage {
    pub fn new(input: Vec<u8>) -> Self {
        // Try to deserialize as ROInput first
        match TransactionEnvelope::deserialize(&input) {
            Ok(roi) => PallasMessage {
                input: roi.to_roinput(),
                network_id: roi.network_id().clone(),
            },
            Err(_) => {
                // If deserialization fails, treat input as raw bytes
                let roi = ROInput::new().append_bytes(&input);
                // Default to TESTNET if we can't determine network ID
                PallasMessage {
                    input: roi,
                    network_id: NetworkId::TESTNET,
                }
            }
        }
    }
}

// Implement a hashable trait for a u8 slice
impl Hashable for PallasMessage {
    type D = NetworkId;

    fn to_roinput(&self) -> ROInput {
        self.input.clone()
    }

    // copied from
    // https://github.com/o1-labs/proof-systems/blob/0.1.0/signer/tests/transaction.rs#L53-L61
    fn domain_string(network_id: NetworkId) -> Option<String> {
        // Domain strings must have length <= 20
        match network_id {
            NetworkId::MAINNET => "MinaSignatureMainnet",
            NetworkId::TESTNET => "CodaSignature",
        }
        .to_string()
        .into()
    }
}

/// Hashes the message using the Mina hasher, given a hashable message and a NetworkId
/// Currently, the FROST Ciphersuite implementation only allows for static function calls
/// This means that any context related information must be passed either through global variables or thread-local values
/// As we ONLY expect FROST to be single-threaded, we opt to use thread-local storage to pass in the NetworkID
pub fn message_hash<H>(
    pub_key: &PubKey,
    rx: BaseField,
    input: H,
    network_id: NetworkId,
) -> Result<ScalarField, BluePallasError>
where
    H: Hashable<D = NetworkId>,
{
    let mut hasher = mina_hasher::create_legacy::<Message<H>>(network_id);

    let schnorr_input = Message::<H> {
        input,
        pub_key_x: pub_key.point().x,
        pub_key_y: pub_key.point().y,
        rx,
    };

    // Squeeze and convert from base field element to scalar field element
    // Since the difference in modulus between the two fields is < 2^125, w.h.p., a
    // random value from one field will fit in the other field.
    Ok(ScalarField::from(hasher.hash(&schnorr_input).into_bigint()))
}

type Fq = <PallasScalarField as Field>::Scalar;

// Maps poseidon hash of input to a scalar field element
pub fn hash_to_scalar(input: &[&[u8]]) -> Fq {
    let wrap = PallasHashElement { value: input };
    let mut hasher = create_legacy::<PallasHashElement>(());

    // Convert from base field to scalar field
    // This is performed in the mina-signer crate
    // https://github.com/o1-labs/proof-systems/blob/6d2ac796205456d314d7ea2a3db6e0e816d60a99/signer/src/schnorr.rs#L145-L158
    Fq::from(hasher.hash(&wrap).into_bigint())
}

// Maps poseidon hash of input to a 32-byte array
pub fn hash_to_array(input: &[&[u8]]) -> <PallasScalarField as frost_core::Field>::Serialization {
    let scalar = hash_to_scalar(input);

    PallasScalarField::serialize(&scalar)
}

#[cfg(test)]
mod tests {
    use super::*;

    #[test]
    fn test_hash_to_scalar_is_deterministic_and_differs() {
        let input = &[&b"abc"[..]];
        let s1 = hash_to_scalar(input);
        let s2 = hash_to_scalar(input);
        assert_eq!(s1, s2, "same input must yield same scalar");

        let other = &[&b"def"[..]];
        let s3 = hash_to_scalar(other);
        assert_ne!(s1, s3, "different input must yield a different scalar");
    }

    #[test]
    fn test_hash_to_array_length() {
        let arr = hash_to_array(&[&b"hello"[..]]);
        // Serialization for PallasScalarField is 32 bytes
        assert_eq!(arr.len(), 32);
    }
}<|MERGE_RESOLUTION|>--- conflicted
+++ resolved
@@ -1,10 +1,7 @@
-<<<<<<< HEAD
 use alloc::{
     string::{String, ToString},
     vec::Vec,
 };
-=======
->>>>>>> b33562a6
 use ark_ff::PrimeField;
 use frost_core::Field;
 use mina_hasher::{create_legacy, Hashable, Hasher, ROInput};
