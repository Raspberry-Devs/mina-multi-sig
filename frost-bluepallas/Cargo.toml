--- conflicted
+++ resolved
@@ -9,12 +9,8 @@
 ark-serialize.workspace = true
 frost-core.workspace = true
 mina-curves.workspace = true
-<<<<<<< HEAD
 mina-hasher.workspace = true
-=======
 mina-signer.workspace = true
-blake2.workspace = true
->>>>>>> 6ba2f3a5
 num-traits.workspace = true
 rand_core = { version = "0.6.4", features = ["getrandom"] }
 #rand_core.workspace = true