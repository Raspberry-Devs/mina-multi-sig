--- conflicted
+++ resolved
@@ -16,46 +16,6 @@
 
 use trusted_dealer_keygen::{split_secret, trusted_dealer_keygen};
 
-<<<<<<< HEAD
-// The redpallas ciphersuite, when used for generating Orchard spending key
-// signatures, requires ensuring public key have an even Y coordinate. Since the
-// code uses generics, this trait is used to convert if needed depending on the
-// ciphersuite.
-//
-// If you are adding a new ciphersuite to this tool which does note require
-// this, just implement it and the default implementation (which does nothing)
-// will suffice. See below.
-pub trait MaybeIntoEvenY: Ciphersuite {
-    fn into_even_y(
-        secret_shares_and_public_key_package: (
-            BTreeMap<Identifier<Self>, SecretShare<Self>>,
-            PublicKeyPackage<Self>,
-        ),
-    ) -> (
-        BTreeMap<Identifier<Self>, SecretShare<Self>>,
-        PublicKeyPackage<Self>,
-    ) {
-        secret_shares_and_public_key_package
-    }
-}
-
-impl MaybeIntoEvenY for frost_bluepallas::PallasPoseidon {
-    fn into_even_y(
-        (secret_shares, public_key_package): (
-            BTreeMap<Identifier<Self>, SecretShare<Self>>,
-            PublicKeyPackage<Self>,
-        ),
-    ) -> (
-        BTreeMap<Identifier<Self>, SecretShare<Self>>,
-        PublicKeyPackage<Self>,
-    ) {
-        // Perform no-op
-        (secret_shares, public_key_package)
-    }
-}
-
-=======
->>>>>>> d1f3d7c5
 #[allow(clippy::type_complexity)]
 pub fn trusted_dealer<C: Ciphersuite + 'static, R: RngCore + CryptoRng>(
     config: &Config,
